--- conflicted
+++ resolved
@@ -100,11 +100,6 @@
 const LiquidatorProxyV1WithAmm = artifacts.require('LiquidatorProxyV1WithAmm');
 const PayableProxy = artifacts.require('PayableProxy');
 const SignedOperationProxy = artifacts.require('SignedOperationProxy');
-<<<<<<< HEAD
-const DolomiteAmmRouterProxy = artifacts.require('DolomiteAmmRouterProxy');
-const AmmRebalancerProxyV1 = artifacts.require('AmmRebalancerProxyV1');
-=======
->>>>>>> b8af5ded
 const TestAmmRebalancerProxy = artifacts.require('TestAmmRebalancerProxy');
 const TestUniswapAmmRebalancerProxy = artifacts.require('TestUniswapAmmRebalancerProxy');
 const TestUniswapV3MultiRouter = artifacts.require('TestUniswapV3MultiRouter');
@@ -333,10 +328,6 @@
       [uniswapV2Router.address],
       [ethers.utils.solidityKeccak256(['bytes'], [uniswapV2PairBytecode])],
     );
-<<<<<<< HEAD
-    await AmmRebalancerProxyV1.deployed();
-=======
->>>>>>> b8af5ded
   } else {
     await deployer.deploy(
       AmmRebalancerProxyV1,
@@ -345,8 +336,6 @@
       [],
       [],
     );
-<<<<<<< HEAD
-    await AmmRebalancerProxyV1.deployed();
   }
 
   if (isDevNetwork(network) || isMaticTest(network) || isArbitrumTest(network)) {
@@ -357,16 +346,12 @@
     );
     await deployer.deploy(TestUniswapAmmRebalancerProxy);
   }
-=======
-  }
-
   await deployer.deploy(
     AmmRebalancerProxyV2,
     dolomiteMargin.address,
     dolomiteAmmFactory.address,
     getUniswapV3MultiRouter(network, TestUniswapV3MultiRouter),
   );
->>>>>>> b8af5ded
 
   await Promise.all([
     deployer.deploy(
