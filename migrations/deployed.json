--- conflicted
+++ resolved
@@ -168,14 +168,11 @@
         }
     },
     "AmmRebalancerProxyV1": {
-<<<<<<< HEAD
-=======
         "42161": {
             "links": {},
             "address": "0x07d163861EB93e6A1f985d0caF0f505F66F11D13",
             "transactionHash": "0x796af316c3e2f6db26da769e8d635d38f37a3b6eed7aa32401dee13eccec915f"
         },
->>>>>>> b8af5ded
         "80001": {
             "links": {},
             "address": "0xB3883b684b179A2B7a7B0299e463D05f2ed7A0c5",
@@ -388,14 +385,11 @@
             "links": {},
             "address": "0xB3C9E63aE2Be93ad35bdf28823B16eb82fe64bB5",
             "transactionHash": "0x8ee1dadd09a4a4fa752e1f1a48cfb042c33b8bf68f9f1243b156d96a69dd9c6c"
-<<<<<<< HEAD
-=======
         },
         "421611": {
             "links": {},
             "address": "0xE293aDEa35Fe42D51DD98929e3955eEc7C60CDde",
             "transactionHash": "0x08c67861aa86d7416cc6fadab8fe977aae98c5244c2fd3997a97672469514e07"
->>>>>>> b8af5ded
         }
     },
     "UniswapV2Router02": {
@@ -403,14 +397,11 @@
             "links": {},
             "address": "0x6D16773b70e4bE31C009409eff590E9aFEC48eF2",
             "transactionHash": "0xd1bb8ebe84e0f2431ec67a7cbff4cd1bcbf8aa85e4b566359be005b27f9637f1"
-<<<<<<< HEAD
-=======
         },
         "421611": {
             "links": {},
             "address": "0x2036e188b5fB51a86E6dCf6744c0215a862567C8",
             "transactionHash": "0x9a728ade19b1738cb983a4ec7da8bab7e8c98475202bb794cbcbc63d709e8954"
->>>>>>> b8af5ded
         }
     },
     "UniswapV2Factory": {
@@ -418,14 +409,11 @@
             "links": {},
             "address": "0xC4c12Cbb383B2b644918B422e9fC234e07967c47",
             "transactionHash": "0xdc7bf9dda12ccae7dd0397aa1cae7a4c6fdb3b6a5a62e9f26da34d1dc637f25a"
-<<<<<<< HEAD
-=======
         },
         "421611": {
             "links": {},
             "address": "0x10D7644E81EdBb76a53b11a2d46d5E259438fF9a",
             "transactionHash": "0x16ff54fd5e5b894c85b7db6967f4de5e142c6cea5618fd41b52de22b64ba61a8"
->>>>>>> b8af5ded
         }
     }
 }