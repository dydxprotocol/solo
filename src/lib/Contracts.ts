/*

    Copyright 2019 dYdX Trading Inc.

    Licensed under the Apache License, Version 2.0 (the "License");
    you may not use this file except in compliance with the License.
    You may obtain a copy of the License at

    http://www.apache.org/licenses/LICENSE-2.0

    Unless required by applicable law or agreed to in writing, software
    distributed under the License is distributed on an "AS IS" BASIS,
    WITHOUT WARRANTIES OR CONDITIONS OF ANY KIND, either express or implied.
    See the License for the specific language governing permissions and
    limitations under the License.

*/

import BigNumber from 'bignumber.js';
import Web3 from 'web3';
import {
  Block,
  TransactionObject,
  Tx,
} from 'web3/eth/types';
import PromiEvent from 'web3/promiEvent';
import { Provider } from 'web3/providers';
import { TransactionReceipt } from 'web3/types';
import ammRebalancerProxyV1Json from '../../build/published_contracts/AmmRebalancerProxyV1.json';
<<<<<<< HEAD
=======
import ammRebalancerProxyV2Json from '../../build/published_contracts/AmmRebalancerProxyV2.json';
import arbitrumGasInfoJson from '../../build/published_contracts/IArbitrumGasInfo.json';
>>>>>>> b8af5ded
import chainlinkPriceOracleV1Json from '../../build/published_contracts/ChainlinkPriceOracleV1.json';
import dolomiteAmmFactoryJson from '../../build/published_contracts/DolomiteAmmFactory.json';
import dolomiteAmmPairJson from '../../build/published_contracts/DolomiteAmmPair.json';
import dolomiteAmmRouterProxyJson from '../../build/published_contracts/DolomiteAmmRouterProxy.json';

// JSON
import dolomiteMarginJson from '../../build/published_contracts/DolomiteMargin.json';
import doubleExponentInterestSetterJson from '../../build/published_contracts/DoubleExponentInterestSetter.json';
import expiryJson from '../../build/published_contracts/Expiry.json';
import erc20Json from '../../build/published_contracts/IERC20.json';
import interestSetterJson from '../../build/published_contracts/IInterestSetter.json';
import priceOracleJson from '../../build/published_contracts/IPriceOracle.json';
import liquidatorV1Json from '../../build/published_contracts/LiquidatorProxyV1.json';
import liquidatorV1WithAmmJson from '../../build/published_contracts/LiquidatorProxyV1WithAmm.json';
import payableProxyJson from '../../build/published_contracts/PayableProxy.json';
import polynomialInterestSetterJson from '../../build/published_contracts/PolynomialInterestSetter.json';
import signedOperationProxyJson from '../../build/published_contracts/SignedOperationProxy.json';
import simpleFeeOwnerJson from '../../build/published_contracts/SimpleFeeOwner.json';
import transferProxyJson from '../../build/published_contracts/TransferProxy.json';
import depositProxyJson from '../../build/published_contracts/DepositWithdrawalProxy.json';
import multiCallJson from '../../build/published_contracts/MultiCall.json';
import arbitrumMultiCallJson from '../../build/published_contracts/ArbitrumMultiCall.json';
import wethJson from '../../build/published_contracts/Weth.json';
import testUniswapAmmRebalancerJson from '../../build/published_contracts/TestUniswapAmmRebalancerProxy.json';

// Contracts
import { AmmRebalancerProxyV1 } from '../../build/wrappers/AmmRebalancerProxyV1';
import { ChainlinkPriceOracleV1 } from '../../build/wrappers/ChainlinkPriceOracleV1';
import { DolomiteAmmFactory } from '../../build/wrappers/DolomiteAmmFactory';
import { DolomiteAmmPair } from '../../build/wrappers/DolomiteAmmPair';
import { DolomiteAmmRouterProxy } from '../../build/wrappers/DolomiteAmmRouterProxy';
import { DolomiteMargin } from '../../build/wrappers/DolomiteMargin';
import { DoubleExponentInterestSetter } from '../../build/wrappers/DoubleExponentInterestSetter';
import { Expiry } from '../../build/wrappers/Expiry';
import { IERC20 as ERC20 } from '../../build/wrappers/IERC20';
import { IInterestSetter as InterestSetter } from '../../build/wrappers/IInterestSetter';
import { IPriceOracle as PriceOracle } from '../../build/wrappers/IPriceOracle';
import { LiquidatorProxyV1 as LiquidatorProxyV1 } from '../../build/wrappers/LiquidatorProxyV1';
import { LiquidatorProxyV1WithAmm as LiquidatorProxyV1WithAmm } from '../../build/wrappers/LiquidatorProxyV1WithAmm';
import { MultiCall } from '../../build/wrappers/MultiCall';
import { ArbitrumMultiCall } from '../../build/wrappers/ArbitrumMultiCall';
import { PayableProxy as PayableProxy } from '../../build/wrappers/PayableProxy';
import { PolynomialInterestSetter } from '../../build/wrappers/PolynomialInterestSetter';
import { SignedOperationProxy } from '../../build/wrappers/SignedOperationProxy';
import { SimpleFeeOwner } from '../../build/wrappers/SimpleFeeOwner';
import { DepositWithdrawalProxy } from '../../build/wrappers/DepositWithdrawalProxy';
import { TransferProxy } from '../../build/wrappers/TransferProxy';
import { Weth } from '../../build/wrappers/Weth';
import { TestUniswapAmmRebalancerProxy } from '../../build/wrappers/TestUniswapAmmRebalancerProxy';
import {
  address,
  ConfirmationType,
  ContractCallOptions,
  ContractConstantCallOptions,
  DolomiteMarginOptions,
  TxResult,
} from '../types';

import {
  SUBTRACT_GAS_LIMIT,
} from './Constants';
import { AmmRebalancerProxyV2 } from '../../build/wrappers/AmmRebalancerProxyV2';
import { IArbitrumGasInfo } from '../../build/wrappers/IArbitrumGasInfo';

interface CallableTransactionObject<T> {
  call(tx?: Tx, blockNumber?: number): Promise<T>;
}

export class Contracts {
  // Contract instances
  public dolomiteMargin: DolomiteMargin;
  public erc20: ERC20;
  public interestSetter: InterestSetter;
  public priceOracle: PriceOracle;
  public expiry: Expiry;
  public payableProxy: PayableProxy;
  public signedOperationProxy: SignedOperationProxy;
  public liquidatorProxyV1: LiquidatorProxyV1;
  public liquidatorProxyV1WithAmm: LiquidatorProxyV1WithAmm;
  public dolomiteAmmRouterProxy: DolomiteAmmRouterProxy;
  public ammRebalancerProxyV1: AmmRebalancerProxyV1;
<<<<<<< HEAD
=======
  public ammRebalancerProxyV2: AmmRebalancerProxyV2;
  public arbitrumGasInfo: IArbitrumGasInfo;
>>>>>>> b8af5ded
  public polynomialInterestSetter: PolynomialInterestSetter;
  public doubleExponentInterestSetter: DoubleExponentInterestSetter;
  public chainlinkPriceOracleV1: ChainlinkPriceOracleV1;
  public dolomiteAmmFactory: DolomiteAmmFactory;
  public simpleFeeOwner: SimpleFeeOwner;
  public transferProxy: TransferProxy;
  public depositProxy: DepositWithdrawalProxy;
  public multiCall: MultiCall;
<<<<<<< HEAD
=======
  public arbitrumMultiCall: ArbitrumMultiCall;
>>>>>>> b8af5ded
  public weth: Weth;
  public testUniswapAmmRebalancer: TestUniswapAmmRebalancerProxy;
  protected web3: Web3;
  private blockGasLimit: number;
  private readonly autoGasMultiplier: number;
  private readonly defaultConfirmations: number;
  private readonly confirmationType: ConfirmationType;
  private readonly defaultGas: string | number;
  private readonly defaultGasPrice: string | number;

  constructor(
    provider: Provider,
    networkId: number,
    web3: Web3,
    options: DolomiteMarginOptions,
  ) {
    this.web3 = web3;
    this.defaultConfirmations = options.defaultConfirmations;
    this.autoGasMultiplier = options.autoGasMultiplier || 1.5;
    this.confirmationType =
      options.confirmationType || ConfirmationType.Confirmed;
    this.defaultGas = options.defaultGas;
    this.defaultGasPrice = options.defaultGasPrice;
    this.blockGasLimit = options.blockGasLimit;

    // Contracts
    this.dolomiteMargin = new this.web3.eth.Contract(
      dolomiteMarginJson.abi,
    ) as DolomiteMargin;
    this.erc20 = new this.web3.eth.Contract(erc20Json.abi) as ERC20;
    this.interestSetter = new this.web3.eth.Contract(
      interestSetterJson.abi,
    ) as InterestSetter;
    this.priceOracle = new this.web3.eth.Contract(
      priceOracleJson.abi,
    ) as PriceOracle;
    this.expiry = new this.web3.eth.Contract(expiryJson.abi) as Expiry;
    this.payableProxy = new this.web3.eth.Contract(
      payableProxyJson.abi,
    ) as PayableProxy;
    this.signedOperationProxy = new this.web3.eth.Contract(
      signedOperationProxyJson.abi,
    ) as SignedOperationProxy;
    this.liquidatorProxyV1 = new this.web3.eth.Contract(
      liquidatorV1Json.abi,
    ) as LiquidatorProxyV1;
    this.liquidatorProxyV1WithAmm = new this.web3.eth.Contract(
      liquidatorV1WithAmmJson.abi,
    ) as LiquidatorProxyV1WithAmm;
    this.dolomiteAmmRouterProxy = new this.web3.eth.Contract(
      dolomiteAmmRouterProxyJson.abi,
    ) as DolomiteAmmRouterProxy;
    this.ammRebalancerProxyV1 = new this.web3.eth.Contract(
      ammRebalancerProxyV1Json.abi,
    ) as AmmRebalancerProxyV1;
<<<<<<< HEAD
=======
    this.ammRebalancerProxyV2 = new this.web3.eth.Contract(
      ammRebalancerProxyV2Json.abi,
    ) as AmmRebalancerProxyV2;
    this.arbitrumGasInfo = new this.web3.eth.Contract(
      arbitrumGasInfoJson.abi,
    ) as IArbitrumGasInfo;
>>>>>>> b8af5ded
    this.polynomialInterestSetter = new this.web3.eth.Contract(
      polynomialInterestSetterJson.abi,
    ) as PolynomialInterestSetter;
    this.doubleExponentInterestSetter = new this.web3.eth.Contract(
      doubleExponentInterestSetterJson.abi,
    ) as DoubleExponentInterestSetter;
    this.chainlinkPriceOracleV1 = new this.web3.eth.Contract(
      chainlinkPriceOracleV1Json.abi,
    ) as ChainlinkPriceOracleV1;
    this.dolomiteAmmFactory = new this.web3.eth.Contract(
      dolomiteAmmFactoryJson.abi,
    ) as DolomiteAmmFactory;
    this.simpleFeeOwner = new this.web3.eth.Contract(
      simpleFeeOwnerJson.abi,
    ) as SimpleFeeOwner;
    this.transferProxy = new this.web3.eth.Contract(transferProxyJson.abi) as TransferProxy;
    this.depositProxy = new this.web3.eth.Contract(depositProxyJson.abi) as DepositWithdrawalProxy;
    this.multiCall = new this.web3.eth.Contract(multiCallJson.abi) as MultiCall;
<<<<<<< HEAD
=======
    this.arbitrumMultiCall = new this.web3.eth.Contract(arbitrumMultiCallJson.abi) as ArbitrumMultiCall;
>>>>>>> b8af5ded
    this.weth = new this.web3.eth.Contract(wethJson.abi) as Weth;
    this.testUniswapAmmRebalancer = new this.web3.eth.Contract(
      testUniswapAmmRebalancerJson.abi,
    ) as TestUniswapAmmRebalancerProxy;

    this.setProvider(provider, networkId);
    this.setDefaultAccount(this.web3.eth.defaultAccount);
  }

  public getDolomiteLpTokenAddress(
    tokenA: address,
    tokenB: address,
  ): Promise<string> {
    return this.dolomiteAmmFactory.methods.getPair(tokenA, tokenB)
      .call();
  }

  public async getDolomiteAmmPairFromTokens(
    tokenA: address,
    tokenB: address,
  ): Promise<DolomiteAmmPair> {
    const contractAddress = await this.getDolomiteLpTokenAddress(
      tokenA,
      tokenB,
    );
    const pair = new this.web3.eth.Contract(
      dolomiteAmmPairJson.abi,
      contractAddress,
    ) as DolomiteAmmPair;
    pair.options.from = this.dolomiteAmmFactory.options.from;
    return pair;
  }

  public getDolomiteAmmPair(contractAddress: address): DolomiteAmmPair {
    const pair = new this.web3.eth.Contract(
      dolomiteAmmPairJson.abi,
      contractAddress,
    ) as DolomiteAmmPair;
    pair.options.from = this.dolomiteAmmFactory.options.from;
    return pair;
  }

  public setProvider(provider: Provider, networkId: number): void {
    this.dolomiteMargin.setProvider(provider);

    const contracts = [
      // contracts
      { contract: this.dolomiteMargin, json: dolomiteMarginJson },
      { contract: this.erc20, json: erc20Json },
      { contract: this.interestSetter, json: interestSetterJson },
      { contract: this.priceOracle, json: priceOracleJson },
      { contract: this.expiry, json: expiryJson },
      { contract: this.payableProxy, json: payableProxyJson },
      { contract: this.signedOperationProxy, json: signedOperationProxyJson },
      { contract: this.liquidatorProxyV1, json: liquidatorV1Json },
      {
        contract: this.liquidatorProxyV1WithAmm,
        json: liquidatorV1WithAmmJson,
      },
      {
        contract: this.dolomiteAmmRouterProxy,
        json: dolomiteAmmRouterProxyJson,
      },
      { contract: this.ammRebalancerProxyV1, json: ammRebalancerProxyV1Json },
<<<<<<< HEAD
=======
      { contract: this.ammRebalancerProxyV2, json: ammRebalancerProxyV2Json },
      { contract: this.arbitrumGasInfo, json: arbitrumGasInfoJson },
>>>>>>> b8af5ded
      {
        contract: this.polynomialInterestSetter,
        json: polynomialInterestSetterJson,
      },
      {
        contract: this.doubleExponentInterestSetter,
        json: doubleExponentInterestSetterJson,
      },
      { contract: this.dolomiteAmmFactory, json: dolomiteAmmFactoryJson },
      { contract: this.simpleFeeOwner, json: simpleFeeOwnerJson },
      {
        contract: this.chainlinkPriceOracleV1,
        json: chainlinkPriceOracleV1Json,
      },
      { contract: this.transferProxy, json: transferProxyJson },
      { contract: this.depositProxy, json: depositProxyJson },
      { contract: this.multiCall, json: multiCallJson },
<<<<<<< HEAD
=======
      { contract: this.arbitrumMultiCall, json: arbitrumMultiCallJson },
>>>>>>> b8af5ded
      { contract: this.weth, json: wethJson },
      { contract: this.testUniswapAmmRebalancer, json: testUniswapAmmRebalancerJson },
    ];

    contracts.forEach(contract =>
      this.setContractProvider(
        contract.contract,
        contract.json,
        provider,
        networkId,
        {},
      ),
    );
  }

  public setDefaultAccount(account: address): void {
    // Contracts
    this.dolomiteMargin.options.from = account;
    this.erc20.options.from = account;
    this.interestSetter.options.from = account;
    this.priceOracle.options.from = account;
    this.expiry.options.from = account;
    this.payableProxy.options.from = account;
    this.signedOperationProxy.options.from = account;
    this.liquidatorProxyV1.options.from = account;
    this.liquidatorProxyV1WithAmm.options.from = account;
    this.dolomiteAmmRouterProxy.options.from = account;
    this.ammRebalancerProxyV1.options.from = account;
<<<<<<< HEAD
=======
    this.ammRebalancerProxyV2.options.from = account;
    this.arbitrumGasInfo.options.from = account;
>>>>>>> b8af5ded
    this.polynomialInterestSetter.options.from = account;
    this.doubleExponentInterestSetter.options.from = account;
    this.chainlinkPriceOracleV1.options.from = account;
    this.dolomiteAmmFactory.options.from = account;
    this.simpleFeeOwner.options.from = account;
    this.transferProxy.options.from = account;
    this.depositProxy.options.from = account;
    this.multiCall.options.from = account;
<<<<<<< HEAD
=======
    this.arbitrumMultiCall.options.from = account;
>>>>>>> b8af5ded
    this.weth.options.from = account;
    this.testUniswapAmmRebalancer.options.from = account;
  }

  public async callContractFunction<T>(
    method: TransactionObject<T>,
    options: ContractCallOptions = {},
  ): Promise<TxResult> {
    const {
      confirmations,
      confirmationType,
      autoGasMultiplier,
      ...txOptions
    } = options;

    if (!this.blockGasLimit) {
      await this.setGasLimit();
    }

    if (!txOptions.gasPrice && this.defaultGasPrice) {
      txOptions.gasPrice = this.defaultGasPrice;
    }

    if (confirmationType === ConfirmationType.Simulate || !options.gas) {
      let gasEstimate: number;

      if (this.defaultGas && confirmationType !== ConfirmationType.Simulate) {
        txOptions.gas = this.defaultGas;
      } else {
        try {
          gasEstimate = await method.estimateGas(txOptions);
        } catch (error) {
          const data = method.encodeABI();
          const { from, value } = options;
          const to = (method as any)._parent._address;
          error.transactionData = { from, value, data, to };
          throw error;
        }

        const multiplier = autoGasMultiplier || this.autoGasMultiplier;
        const totalGas: number = Math.floor(gasEstimate * multiplier);
        txOptions.gas =
          totalGas < this.blockGasLimit ? totalGas : this.blockGasLimit;
      }

      if (confirmationType === ConfirmationType.Simulate) {
        return { gasEstimate, gas: Number(txOptions.gas) };
      }
    }

    if (txOptions.value) {
      txOptions.value = new BigNumber(txOptions.value).toFixed(0);
    } else {
      txOptions.value = '0';
    }

    const promi: PromiEvent<T> = method.send(txOptions);

    const OUTCOMES = {
      INITIAL: 0,
      RESOLVED: 1,
      REJECTED: 2,
    };

    let hashOutcome = OUTCOMES.INITIAL;
    let confirmationOutcome = OUTCOMES.INITIAL;

    const t =
      confirmationType !== undefined ? confirmationType : this.confirmationType;

    if (!Object.values(ConfirmationType)
      .includes(t)) {
      throw new Error(`Invalid confirmation type: ${t}`);
    }

    let hashPromise: Promise<string>;
    let confirmationPromise: Promise<TransactionReceipt>;

    if (t === ConfirmationType.Hash || t === ConfirmationType.Both) {
      hashPromise = new Promise((resolve, reject) => {
        promi.on('error', (error: Error) => {
          if (hashOutcome === OUTCOMES.INITIAL) {
            hashOutcome = OUTCOMES.REJECTED;
            reject(error);
            const anyPromi = promi as any;
            anyPromi.off();
          }
        });

        promi.on('transactionHash', (txHash: string) => {
          if (hashOutcome === OUTCOMES.INITIAL) {
            hashOutcome = OUTCOMES.RESOLVED;
            resolve(txHash);
            if (t !== ConfirmationType.Both) {
              const anyPromi = promi as any;
              anyPromi.off();
            }
          }
        });
      });
    }

    if (t === ConfirmationType.Confirmed || t === ConfirmationType.Both) {
      confirmationPromise = new Promise((resolve, reject) => {
        promi.on('error', (error: Error) => {
          if (
            (t === ConfirmationType.Confirmed ||
              hashOutcome === OUTCOMES.RESOLVED) &&
            confirmationOutcome === OUTCOMES.INITIAL
          ) {
            confirmationOutcome = OUTCOMES.REJECTED;
            reject(error);
            const anyPromi = promi as any;
            anyPromi.off();
          }
        });

        const desiredConf = confirmations || this.defaultConfirmations;
        if (desiredConf) {
          promi.on(
            'confirmation',
            (confNumber: number, receipt: TransactionReceipt) => {
              if (confNumber >= desiredConf) {
                if (confirmationOutcome === OUTCOMES.INITIAL) {
                  confirmationOutcome = OUTCOMES.RESOLVED;
                  resolve(receipt);
                  const anyPromi = promi as any;
                  anyPromi.off();
                }
              }
            },
          );
        } else {
          promi.on('receipt', (receipt: TransactionReceipt) => {
            confirmationOutcome = OUTCOMES.RESOLVED;
            resolve(receipt);
            const anyPromi = promi as any;
            anyPromi.off();
          });
        }
      });
    }

    if (t === ConfirmationType.Hash) {
      const transactionHash = await hashPromise;
      return { transactionHash };
    }

    if (t === ConfirmationType.Confirmed) {
      return confirmationPromise;
    }

    const transactionHash = await hashPromise;

    return {
      transactionHash,
      confirmation: confirmationPromise,
    };
  }

  public async callConstantContractFunction<T>(
    method: TransactionObject<T>,
    options: ContractConstantCallOptions = {},
  ): Promise<T> {
    const m2 = method as CallableTransactionObject<T>;
    const { blockNumber, ...txOptions } = options;
    return m2.call(txOptions, blockNumber);
  }

  protected setContractProvider(
    contract: any,
    contractJson: any,
    provider: Provider,
    networkId: number,
    overrides: any,
  ): void {
    contract.setProvider(provider);

    const contractAddress =
      contractJson.networks[networkId] &&
      contractJson.networks[networkId].address;
    const overrideAddress = overrides && overrides[networkId];

    contract.options.address = overrideAddress || contractAddress;
  }

  private async setGasLimit(): Promise<void> {
    const block: Block = await this.web3.eth.getBlock('latest');
    this.blockGasLimit = block.gasLimit - SUBTRACT_GAS_LIMIT;
  }
}<|MERGE_RESOLUTION|>--- conflicted
+++ resolved
@@ -27,11 +27,8 @@
 import { Provider } from 'web3/providers';
 import { TransactionReceipt } from 'web3/types';
 import ammRebalancerProxyV1Json from '../../build/published_contracts/AmmRebalancerProxyV1.json';
-<<<<<<< HEAD
-=======
 import ammRebalancerProxyV2Json from '../../build/published_contracts/AmmRebalancerProxyV2.json';
 import arbitrumGasInfoJson from '../../build/published_contracts/IArbitrumGasInfo.json';
->>>>>>> b8af5ded
 import chainlinkPriceOracleV1Json from '../../build/published_contracts/ChainlinkPriceOracleV1.json';
 import dolomiteAmmFactoryJson from '../../build/published_contracts/DolomiteAmmFactory.json';
 import dolomiteAmmPairJson from '../../build/published_contracts/DolomiteAmmPair.json';
@@ -113,11 +110,8 @@
   public liquidatorProxyV1WithAmm: LiquidatorProxyV1WithAmm;
   public dolomiteAmmRouterProxy: DolomiteAmmRouterProxy;
   public ammRebalancerProxyV1: AmmRebalancerProxyV1;
-<<<<<<< HEAD
-=======
   public ammRebalancerProxyV2: AmmRebalancerProxyV2;
   public arbitrumGasInfo: IArbitrumGasInfo;
->>>>>>> b8af5ded
   public polynomialInterestSetter: PolynomialInterestSetter;
   public doubleExponentInterestSetter: DoubleExponentInterestSetter;
   public chainlinkPriceOracleV1: ChainlinkPriceOracleV1;
@@ -126,10 +120,7 @@
   public transferProxy: TransferProxy;
   public depositProxy: DepositWithdrawalProxy;
   public multiCall: MultiCall;
-<<<<<<< HEAD
-=======
   public arbitrumMultiCall: ArbitrumMultiCall;
->>>>>>> b8af5ded
   public weth: Weth;
   public testUniswapAmmRebalancer: TestUniswapAmmRebalancerProxy;
   protected web3: Web3;
@@ -185,15 +176,12 @@
     this.ammRebalancerProxyV1 = new this.web3.eth.Contract(
       ammRebalancerProxyV1Json.abi,
     ) as AmmRebalancerProxyV1;
-<<<<<<< HEAD
-=======
     this.ammRebalancerProxyV2 = new this.web3.eth.Contract(
       ammRebalancerProxyV2Json.abi,
     ) as AmmRebalancerProxyV2;
     this.arbitrumGasInfo = new this.web3.eth.Contract(
       arbitrumGasInfoJson.abi,
     ) as IArbitrumGasInfo;
->>>>>>> b8af5ded
     this.polynomialInterestSetter = new this.web3.eth.Contract(
       polynomialInterestSetterJson.abi,
     ) as PolynomialInterestSetter;
@@ -212,10 +200,7 @@
     this.transferProxy = new this.web3.eth.Contract(transferProxyJson.abi) as TransferProxy;
     this.depositProxy = new this.web3.eth.Contract(depositProxyJson.abi) as DepositWithdrawalProxy;
     this.multiCall = new this.web3.eth.Contract(multiCallJson.abi) as MultiCall;
-<<<<<<< HEAD
-=======
     this.arbitrumMultiCall = new this.web3.eth.Contract(arbitrumMultiCallJson.abi) as ArbitrumMultiCall;
->>>>>>> b8af5ded
     this.weth = new this.web3.eth.Contract(wethJson.abi) as Weth;
     this.testUniswapAmmRebalancer = new this.web3.eth.Contract(
       testUniswapAmmRebalancerJson.abi,
@@ -280,11 +265,8 @@
         json: dolomiteAmmRouterProxyJson,
       },
       { contract: this.ammRebalancerProxyV1, json: ammRebalancerProxyV1Json },
-<<<<<<< HEAD
-=======
       { contract: this.ammRebalancerProxyV2, json: ammRebalancerProxyV2Json },
       { contract: this.arbitrumGasInfo, json: arbitrumGasInfoJson },
->>>>>>> b8af5ded
       {
         contract: this.polynomialInterestSetter,
         json: polynomialInterestSetterJson,
@@ -302,10 +284,7 @@
       { contract: this.transferProxy, json: transferProxyJson },
       { contract: this.depositProxy, json: depositProxyJson },
       { contract: this.multiCall, json: multiCallJson },
-<<<<<<< HEAD
-=======
       { contract: this.arbitrumMultiCall, json: arbitrumMultiCallJson },
->>>>>>> b8af5ded
       { contract: this.weth, json: wethJson },
       { contract: this.testUniswapAmmRebalancer, json: testUniswapAmmRebalancerJson },
     ];
@@ -334,11 +313,8 @@
     this.liquidatorProxyV1WithAmm.options.from = account;
     this.dolomiteAmmRouterProxy.options.from = account;
     this.ammRebalancerProxyV1.options.from = account;
-<<<<<<< HEAD
-=======
     this.ammRebalancerProxyV2.options.from = account;
     this.arbitrumGasInfo.options.from = account;
->>>>>>> b8af5ded
     this.polynomialInterestSetter.options.from = account;
     this.doubleExponentInterestSetter.options.from = account;
     this.chainlinkPriceOracleV1.options.from = account;
@@ -347,10 +323,7 @@
     this.transferProxy.options.from = account;
     this.depositProxy.options.from = account;
     this.multiCall.options.from = account;
-<<<<<<< HEAD
-=======
     this.arbitrumMultiCall.options.from = account;
->>>>>>> b8af5ded
     this.weth.options.from = account;
     this.testUniswapAmmRebalancer.options.from = account;
   }
