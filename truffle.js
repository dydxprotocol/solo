require('ts-node/register'); // eslint-disable-line
require('dotenv-flow').config(); // eslint-disable-line
const HDWalletProvider = require('@truffle/hdwallet-provider'); // eslint-disable-line
const path = require('path');

const covContractsDir = path.join(process.cwd(), '.coverage_contracts');
const regContractsDir = path.join(process.cwd(), 'contracts');

module.exports = {
  compilers: {
    solc: {
      version: '0.5.16',
      docker: process.env.DOCKER_COMPILER !== undefined
        ? process.env.DOCKER_COMPILER === 'true' : true,
      parser: 'solcjs',
      settings: {
        optimizer: {
          enabled: true,
          runs: 10000,
        },
        evmVersion: 'istanbul',
      },
    },
  },
  contracts_directory: process.env.COVERAGE ? covContractsDir : regContractsDir,
  networks: {
    test: {
      host: '0.0.0.0',
      port: 8445,
      gasPrice: 1,
      network_id: '1001',
    },
    test_ci: {
      host: '0.0.0.0',
      port: 8545,
      gasPrice: 1,
      network_id: '1001',
    },
    mainnet: {
      network_id: '1',
      provider: () => new HDWalletProvider(process.env.DEPLOYER_PRIVATE_KEY, process.env.NODE_URL),
      gasPrice: Number(process.env.GAS_PRICE),
      gas: 6900000,
      timeoutBlocks: 5000,
      networkCheckTimeout: 99999,
    },
    kovan: {
      network_id: '42',
      provider: () => new HDWalletProvider(
        [process.env.DEPLOYER_PRIVATE_KEY],
        'http://54.235.26.63:8545',
        0,
        1,
      ),
      gasPrice: 37000000000, // 37 gwei
      gas: 6900000,
      from: process.env.DEPLOYER_ACCOUNT,
      timeoutBlocks: 5000,
      networkCheckTimeout: 99999,
    },
    dev: {
      host: 'localhost',
      port: 8545,
      network_id: '*',
      gasPrice: 1000000000, // 1 gwei
      gas: 7900000,
    },
    coverage: {
      host: '127.0.0.1',
      network_id: '1002',
      port: 8555,
      gas: 0xffffffffff,
      gasPrice: 1,
    },
    docker: {
      host: 'localhost',
      network_id: '1313',
      port: 8545,
      gasPrice: 1,
    },
    matic: {
      network_id: '137',
      provider: () => new HDWalletProvider(
        [process.env.DEPLOYER_PRIVATE_KEY],
        'https://rpc-mainnet.maticvigil.com',
        0,
        1,
      ),
      gasPrice: 5000000000,
      gas: 7900000,
      confirmations: 1,
      timeoutBlocks: 5000,
      networkCheckTimeout: 99999,
    },
    mumbai_matic: {
      network_id: '80001',
      provider: () => new HDWalletProvider(
        [process.env.DEPLOYER_PRIVATE_KEY],
        "https://rpc-mumbai.maticvigil.com",
        0,
        1,
      ),
      gasPrice: 5e9,
      gas: 7900000,
      timeoutBlocks: 5000,
      networkCheckTimeout: 99999,
    },
    arbitrum: {
      network_id: '42161',
      provider: () => new HDWalletProvider(
        [process.env.DEPLOYER_PRIVATE_KEY],
        process.env.NODE_URL,
        0,
        1,
      ),
      gasPrice: 1000000000, // 1 gwei
      gas: 100000000, // 100M gas
      timeoutBlocks: 5000,
      networkCheckTimeout: 99999,
    },
    arbitrum_rinkeby: {
      network_id: '421611',
      provider: () => new HDWalletProvider(
        [process.env.DEPLOYER_PRIVATE_KEY],
        process.env.NODE_URL,
        0,
        1,
      ),
      gasPrice: 100000000, // 0.1 gwei
      gas: 100000000, // 100M gas
      timeoutBlocks: 5000,
      networkCheckTimeout: 99999,
    },
  },
<<<<<<< HEAD
  plugins: ['truffle-plugin-verify', '@float-capital/solidity-coverage'],
=======
  plugins: ['truffle-plugin-verify', 'solidity-coverage'],
>>>>>>> b8af5ded
  api_keys: {
    etherscan: process.env.ETHERSCAN_API_KEY,
    arbiscan: process.env.ARBISCAN_API_KEY,
    optimistic_etherscan: process.env.OPTIMISTIC_ETHERSCAN_API_KEY,
    polygonscan: process.env.POLYGONSCAN_API_KEY,
  }
};<|MERGE_RESOLUTION|>--- conflicted
+++ resolved
@@ -132,11 +132,7 @@
       networkCheckTimeout: 99999,
     },
   },
-<<<<<<< HEAD
-  plugins: ['truffle-plugin-verify', '@float-capital/solidity-coverage'],
-=======
   plugins: ['truffle-plugin-verify', 'solidity-coverage'],
->>>>>>> b8af5ded
   api_keys: {
     etherscan: process.env.ETHERSCAN_API_KEY,
     arbiscan: process.env.ARBISCAN_API_KEY,
