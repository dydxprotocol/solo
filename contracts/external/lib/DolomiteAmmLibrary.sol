--- conflicted
+++ resolved
@@ -32,11 +32,7 @@
     using SafeMath for uint;
 
     bytes32 private constant FILE = "DolomiteAmmLibrary";
-<<<<<<< HEAD
-    bytes32 private constant PAIR_INIT_CODE_HASH = 0x9edcda3fdaab1b87309439b13fca8cb91cf8c4dbbf7796f5fe761f7397595bf9;
-=======
     bytes32 private constant PAIR_INIT_CODE_HASH = 0x28cc57a0f883860d31dc16777891c2c1f9da9f8d4589c17de39cc391a3cc36c1;
->>>>>>> b8af5ded
 
     function getPairInitCodeHash(address factory) internal pure returns (bytes32) {
         // Instead of only returning PAIR_INIT_CODE_HASH, this value is used to make running test coverage possible;
