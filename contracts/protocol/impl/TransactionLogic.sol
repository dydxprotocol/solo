--- conflicted
+++ resolved
@@ -23,13 +23,9 @@
 import { ReentrancyGuard } from "openzeppelin-solidity/contracts/utils/ReentrancyGuard.sol";
 import { Storage } from "./Storage.sol";
 import { WorldManager } from "./WorldManager.sol";
-<<<<<<< HEAD
 import { IAutoTrader } from "../interfaces/IAutoTrader.sol";
 import { ICallee } from "../interfaces/ICallee.sol";
 import { Acct } from "../lib/Acct.sol";
-=======
-import { Accountz } from "../lib/Accountz.sol";
->>>>>>> 8a4a5a10
 import { Actions } from "../lib/Actions.sol";
 import { Decimal } from "../lib/Decimal.sol";
 import { Exchange } from "../lib/Exchange.sol";
@@ -37,11 +33,6 @@
 import { Monetary } from "../lib/Monetary.sol";
 import { Time } from "../lib/Time.sol";
 import { Types } from "../lib/Types.sol";
-<<<<<<< HEAD
-=======
-import { ICallee } from "../interfaces/ICallee.sol";
-import { IAutoTrader } from "../interfaces/IAutoTrader.sol";
->>>>>>> 8a4a5a10
 
 
 /**
@@ -62,11 +53,7 @@
     // ============ Public Functions ============
 
     function transact(
-<<<<<<< HEAD
         Acct.Info[] memory accounts,
-=======
-        Accountz.Info[] memory accounts,
->>>>>>> 8a4a5a10
         Actions.TransactionArgs[] memory args
     )
         public
@@ -129,17 +116,10 @@
     )
         private
     {
-<<<<<<< HEAD
         Acct.Info memory account = wsGetAcctInfo(worldState, args.accountId);
 
         require(
             args.from == msg.sender || args.from == account.owner,
-=======
-        Accountz.Info memory accountInfo = wsGetAccountzInfo(worldState, args.accountId);
-
-        require(
-            args.from == msg.sender || args.from == accountInfo.owner,
->>>>>>> 8a4a5a10
             "TODO_REASON"
         );
 
@@ -263,17 +243,10 @@
             args.orderData
         );
 
-<<<<<<< HEAD
         Acct.Info memory account = wsGetAcctInfo(worldState, args.accountId);
         Types.Wei memory tokensReceived = Exchange.exchange(
             args.exchangeWrapper,
             account.owner,
-=======
-        Accountz.Info memory accountInfo = wsGetAccountzInfo(worldState, args.accountId);
-        Types.Wei memory tokensReceived = Exchange.exchange(
-            args.exchangeWrapper,
-            accountInfo.owner,
->>>>>>> 8a4a5a10
             makerToken,
             takerToken,
             takerWei,
@@ -321,17 +294,10 @@
             args.amount
         );
 
-<<<<<<< HEAD
         Acct.Info memory account = wsGetAcctInfo(worldState, args.accountId);
         Types.Wei memory makerWei = Exchange.exchange(
             args.exchangeWrapper,
             account.owner,
-=======
-        Accountz.Info memory accountInfo = wsGetAccountzInfo(worldState, args.accountId);
-        Types.Wei memory makerWei = Exchange.exchange(
-            args.exchangeWrapper,
-            accountInfo.owner,
->>>>>>> 8a4a5a10
             makerToken,
             takerToken,
             takerWei,
@@ -353,21 +319,14 @@
         );
     }
 
-<<<<<<< HEAD
     function _trade(
         WorldState memory worldState,
         Actions.TradeArgs memory args
-=======
-    function _intbuy(
-        WorldState memory worldState,
-        Actions.IntBuyArgs memory args
->>>>>>> 8a4a5a10
-    )
-        private
-    {
-        wsSetCheckPerimissions(worldState, args.accountId);
-
-<<<<<<< HEAD
+    )
+        private
+    {
+        wsSetCheckPerimissions(worldState, args.accountId);
+
         Acct.Info memory makerAccount = wsGetAcctInfo(worldState, args.makerAccountId);
         Acct.Info memory takerAccount = wsGetAcctInfo(worldState, args.accountId);
 
@@ -434,37 +393,6 @@
             args.outputMarketId,
             outputWei.negative()
         );
-=======
-        // !! Does not use WorldState, goes straight to storage
-        Accountz.Info memory takerInfo = wsGetAccountzInfo(worldState, args.accountId);
-        Accountz.Info memory makerInfo = wsGetAccountzInfo(worldState, args.makerAccountId);
-
-        require(
-            g_operators[makerInfo.owner][args.autoTrader],
-            "TODO_REASON"
-        );
-
-        Actions.AssetAmount memory makerAmount = _getTradeCostRecurse(
-            args.autoTrader,
-            args.makerMarketId,
-            args.takerMarketId,
-            makerInfo,
-            takerInfo,
-            args.amount,
-            args.data
-        );
-
-        // TODO transfer the funds between accounts
-    }
-
-    function _intsell(
-        WorldState memory worldState,
-        Actions.IntBuyArgs memory args
-    )
-        private
-    {
-        // TODO
->>>>>>> 8a4a5a10
     }
 
     function _liquidate(
@@ -568,20 +496,11 @@
     {
         wsSetCheckPerimissions(worldState, args.accountId);
 
-<<<<<<< HEAD
         Acct.Info memory account = wsGetAcctInfo(worldState, args.accountId);
 
         ICallee(args.who).callFunction(
             msg.sender,
             account,
-=======
-        // !! Does not use WorldState, goes straight to storage
-        Accountz.Info memory accountInfo = wsGetAccountzInfo(worldState, args.accountId);
-
-        _callRecurse(
-            args.who,
-            accountInfo,
->>>>>>> 8a4a5a10
             args.data
         );
     }
@@ -617,83 +536,4 @@
         collateralWei.value = Decimal.mul(wsGetLiquidationSpread(worldState), collateralWei.value);
         return collateralWei;
     }
-<<<<<<< HEAD
-=======
-
-    function _callRecurse(
-        address callee,
-        Accountz.Info memory accountInfo,
-        bytes memory data
-    )
-        private
-    {
-        (
-            address nextCallee,
-            bytes memory nextData
-        ) = ICallee(callee).callFunction(
-            msg.sender,
-            accountInfo,
-            data
-        );
-
-        require(
-            nextCallee != address(0),
-            "TransactionLogic#_callRecurse: Call Failed"
-        );
-
-        if (callee != nextCallee) {
-            _callRecurse(
-                nextCallee,
-                accountInfo,
-                nextData
-            );
-        }
-    }
-
-    function _getTradeCostRecurse(
-        address trader,
-        uint256 makerAsset,
-        uint256 takerAsset,
-        Accountz.Info memory makerInfo,
-        Accountz.Info memory takerInfo,
-        Actions.AssetAmount memory takerAssetAmount,
-        bytes memory data
-    )
-        private
-        returns (Actions.AssetAmount memory)
-    {
-        (
-            address nextTrader,
-            Actions.AssetAmount memory amount,
-            bytes memory nextData
-        ) = IAutoTrader(trader).getTradeCost(
-            makerAsset,
-            takerAsset,
-            msg.sender,
-            makerInfo,
-            takerInfo,
-            takerAssetAmount,
-            data
-        );
-
-        require(
-            nextTrader != address(0),
-            "TransactionLogic#_getTradeCostRecurse: getTradeCost failed"
-        );
-
-        if (nextTrader != trader) {
-            return _getTradeCostRecurse(
-                nextTrader,
-                makerAsset,
-                takerAsset,
-                makerInfo,
-                takerInfo,
-                takerAssetAmount,
-                nextData
-            );
-        }
-
-        return amount;
-    }
->>>>>>> 8a4a5a10
 }