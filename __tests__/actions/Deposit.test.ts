import BigNumber from 'bignumber.js';
<<<<<<< HEAD
import { AccountStatus, address, AmountDenomination, AmountReference, Deposit, Integer } from '../../src';
import { INTEGERS } from '../../src/lib/Constants';
=======
import { AccountStatus, address, AmountDenomination, AmountReference, Deposit, Integer, INTEGERS } from '../../src';
>>>>>>> b8af5ded
import { expectThrow } from '../../src/lib/Expect';
import { getDolomiteMargin } from '../helpers/DolomiteMargin';
import { setupMarkets } from '../helpers/DolomiteMarginHelpers';
import { resetEVM, snapshot } from '../helpers/EVM';
import { TestDolomiteMargin } from '../modules/TestDolomiteMargin';

let who: address;
let operator: address;
let dolomiteMargin: TestDolomiteMargin;
let accounts: address[];
const accountNumber = INTEGERS.ZERO;
const market = INTEGERS.ZERO;
const collateralMarket = new BigNumber(2);
const collateralAmount = new BigNumber(1000000);
const zero = new BigNumber(0);
const par = new BigNumber(100);
const wei = new BigNumber(150);
const negPar = par.times(-1);
const negWei = wei.times(-1);
let defaultGlob: Deposit;
const CANNOT_DEPOSIT_NEGATIVE = 'Exchange: Cannot transferIn negative';
const cachedWeis = {
  walletWei: zero,
  dolomiteMarginWei: zero,
};
const defaultIndex = {
  lastUpdate: INTEGERS.ZERO,
  borrow: wei.div(par),
  supply: wei.div(par),
};

describe('Deposit', () => {
  let snapshotId: string;

  beforeAll(async () => {
    const r = await getDolomiteMargin();
    dolomiteMargin = r.dolomiteMargin;
    accounts = r.accounts;
    who = dolomiteMargin.getDefaultAccount();
    operator = accounts[6];
    defaultGlob = {
      primaryAccountOwner: who,
      primaryAccountId: accountNumber,
      marketId: market,
      from: who,
      amount: {
        value: wei,
        denomination: AmountDenomination.Actual,
        reference: AmountReference.Delta,
      },
    };

    await resetEVM();
    await setupMarkets(dolomiteMargin, accounts);
    await Promise.all([
      dolomiteMargin.testing.setMarketIndex(market, defaultIndex),
      dolomiteMargin.testing.setAccountBalance(who, accountNumber, collateralMarket, collateralAmount),
      dolomiteMargin.testing.tokenA.setMaximumDolomiteMarginAllowance(who),
    ]);
    snapshotId = await snapshot();
  });

  beforeEach(async () => {
    await resetEVM(snapshotId);
    cachedWeis.walletWei = zero;
    cachedWeis.dolomiteMarginWei = zero;
  });

  it('Basic deposit test', async () => {
    await issueTokensToUser(wei);
    const txResult = await expectDepositOkay({});
    await expectBalances(par, wei, zero, wei);
    console.log(`\tDeposit gas used: ${txResult.gasUsed}`);
  });

  it('Succeeds for events', async () => {
    await Promise.all([
      dolomiteMargin.testing.tokenA.issueTo(wei, operator),
      dolomiteMargin.testing.tokenA.setMaximumDolomiteMarginAllowance(operator),
      dolomiteMargin.permissions.approveOperator(operator, { from: who }),
      dolomiteMargin.testing.setAccountBalance(who, accountNumber, market, par),
    ]);
    const txResult = await expectDepositOkay({ from: operator }, { from: operator });

    const [marketIndex, collateralIndex, marketOraclePrice, collateralOraclePrice] = await Promise.all([
      dolomiteMargin.getters.getMarketCachedIndex(market),
      dolomiteMargin.getters.getMarketCachedIndex(collateralMarket),
      dolomiteMargin.getters.getMarketPrice(market),
      dolomiteMargin.getters.getMarketPrice(collateralMarket),
      expectBalances(par.times(2), wei.times(2), zero, wei),
    ]);

    const logs = dolomiteMargin.logs.parseLogs(txResult);
    expect(logs.length).toEqual(6);

    const operationLog = logs[0];
    expect(operationLog.name).toEqual('LogOperation');
    expect(operationLog.args.sender).toEqual(operator);

    const marketIndexLog = logs[1];
    expect(marketIndexLog.name).toEqual('LogIndexUpdate');
    expect(marketIndexLog.args.market).toEqual(market);
    expect(marketIndexLog.args.index).toEqual(marketIndex);

    const collateralIndexLog = logs[2];
    expect(collateralIndexLog.name).toEqual('LogIndexUpdate');
    expect(collateralIndexLog.args.market).toEqual(collateralMarket);
    expect(collateralIndexLog.args.index).toEqual(collateralIndex);

    const marketOraclePriceLog = logs[3];
    expect(marketOraclePriceLog.name).toEqual('LogOraclePrice');
    expect(marketOraclePriceLog.args.market).toEqual(market);
    expect(marketOraclePriceLog.args.price).toEqual(marketOraclePrice);

    const collateralOraclePriceLog = logs[4];
    expect(collateralOraclePriceLog.name).toEqual('LogOraclePrice');
    expect(collateralOraclePriceLog.args.market).toEqual(collateralMarket);
    expect(collateralOraclePriceLog.args.price).toEqual(collateralOraclePrice);

    const depositLog = logs[5];
    expect(depositLog.name).toEqual('LogDeposit');
    expect(depositLog.args.accountOwner).toEqual(who);
    expect(depositLog.args.accountNumber).toEqual(accountNumber);
    expect(depositLog.args.market).toEqual(market);
    expect(depositLog.args.update).toEqual({
      newPar: par.times(2),
      deltaWei: wei,
    });
    expect(depositLog.args.from).toEqual(operator);
  });

  it('Succeeds for positive delta par/wei', async () => {
    const globs = [
      {
        amount: {
          value: par,
          denomination: AmountDenomination.Principal,
          reference: AmountReference.Delta,
        },
      },
      {
        amount: {
          value: wei,
          denomination: AmountDenomination.Actual,
          reference: AmountReference.Delta,
        },
      },
    ];

    for (let i = 0; i < globs.length; i += 1) {
      // starting from zero
      await Promise.all([setAccountBalance(zero), issueTokensToUser(wei)]);
      await expectDepositOkay(globs[i]);
      await expectBalances(par, wei, zero, wei);

      // starting positive
      await Promise.all([setAccountBalance(par), issueTokensToUser(wei)]);
      await expectDepositOkay(globs[i]);
      await expectBalances(par.times(2), wei.times(2), zero, wei);

      // starting negative (>par)
      await Promise.all([setAccountBalance(negPar.times(2)), issueTokensToUser(wei)]);
      await expectDepositOkay(globs[i]);
      await expectBalances(negPar, negWei, zero, wei);

      // starting negative (=par)
      await Promise.all([setAccountBalance(negPar), issueTokensToUser(wei)]);
      await expectDepositOkay(globs[i]);
      await expectBalances(zero, zero, zero, wei);

      // starting negative (<par)
      await Promise.all([setAccountBalance(negPar.div(2)), issueTokensToUser(wei)]);
      await expectDepositOkay(globs[i]);
      await expectBalances(par.div(2), wei.div(2), zero, wei);
    }
  });

  it('Succeeds for zero delta par/wei', async () => {
    const globs = [
      {
        amount: {
          value: zero,
          denomination: AmountDenomination.Principal,
          reference: AmountReference.Delta,
        },
      },
      {
        amount: {
          value: zero,
          denomination: AmountDenomination.Actual,
          reference: AmountReference.Delta,
        },
      },
    ];

    for (let i = 0; i < globs.length; i += 1) {
      // starting from zero
      await setAccountBalance(zero);
      await expectDepositOkay(globs[i]);
      await expectBalances(zero, zero, zero, zero);

      // starting positive
      await setAccountBalance(par);
      await expectDepositOkay(globs[i]);
      await expectBalances(par, wei, zero, zero);

      // starting negative
      await setAccountBalance(negPar);
      await expectDepositOkay(globs[i]);
      await expectBalances(negPar, negWei, zero, zero);
    }
  });

  it('Fails for negative delta par/wei', async () => {
    const reason = CANNOT_DEPOSIT_NEGATIVE;
    const globs = [
      {
        amount: {
          value: negPar,
          denomination: AmountDenomination.Principal,
          reference: AmountReference.Delta,
        },
      },
      {
        amount: {
          value: negWei,
          denomination: AmountDenomination.Actual,
          reference: AmountReference.Delta,
        },
      },
    ];

    await issueTokensToUser(wei);

    for (let i = 0; i < globs.length; i += 1) {
      // starting from zero
      await setAccountBalance(zero);
      await expectDepositRevert(globs[i], reason);

      // starting positive
      await setAccountBalance(par);
      await expectDepositRevert(globs[i], reason);

      // starting negative
      await setAccountBalance(negPar);
      await expectDepositRevert(globs[i], reason);
    }
  });

  it('Mixed for positive target par/wei', async () => {
    const globs = [
      {
        amount: {
          value: par,
          denomination: AmountDenomination.Principal,
          reference: AmountReference.Target,
        },
      },
      {
        amount: {
          value: wei,
          denomination: AmountDenomination.Actual,
          reference: AmountReference.Target,
        },
      },
    ];

    for (let i = 0; i < globs.length; i += 1) {
      // starting from zero
      await Promise.all([setAccountBalance(zero), issueTokensToUser(wei)]);
      await expectDepositOkay(globs[i]);
      await expectBalances(par, wei, zero, wei);

      // starting positive (<target)
      await Promise.all([setAccountBalance(par.div(2)), issueTokensToUser(wei.div(2))]);
      await expectDepositOkay(globs[i]);
      await expectBalances(par, wei, zero, wei.div(2));

      // starting positive (=target)
      await setAccountBalance(par);
      await expectDepositOkay(globs[i]);
      await expectBalances(par, wei, zero, zero);

      // starting positive (>target)
      await setAccountBalance(par.times(2));
      await expectDepositRevert(globs[i], CANNOT_DEPOSIT_NEGATIVE);

      // starting negative
      await Promise.all([setAccountBalance(negPar), issueTokensToUser(wei.times(2))]);
      await expectDepositOkay(globs[i]);
      await expectBalances(par, wei, zero, wei.times(2));
    }
  });

  it('Mixed for zero target par/wei', async () => {
    const globs = [
      {
        amount: {
          value: zero,
          denomination: AmountDenomination.Principal,
          reference: AmountReference.Target,
        },
      },
      {
        amount: {
          value: zero,
          denomination: AmountDenomination.Actual,
          reference: AmountReference.Target,
        },
      },
    ];

    for (let i = 0; i < globs.length; i += 1) {
      // starting from zero
      await setAccountBalance(zero);
      await expectDepositOkay(globs[i]);
      await expectBalances(zero, zero, zero, zero);

      // starting positive
      await setAccountBalance(par);
      await expectDepositRevert(globs[i], CANNOT_DEPOSIT_NEGATIVE);

      // starting negative
      await Promise.all([setAccountBalance(negPar), issueTokensToUser(wei)]);
      await expectDepositOkay(globs[i]);
      await expectBalances(zero, zero, zero, wei);
    }
  });

  it('Mixed for negative target par/wei', async () => {
    const globs = [
      {
        amount: {
          value: negPar,
          denomination: AmountDenomination.Principal,
          reference: AmountReference.Target,
        },
      },
      {
        amount: {
          value: negWei,
          denomination: AmountDenomination.Actual,
          reference: AmountReference.Target,
        },
      },
    ];

    for (let i = 0; i < globs.length; i += 1) {
      // starting from zero
      await setAccountBalance(zero);
      await expectDepositRevert(globs[i], CANNOT_DEPOSIT_NEGATIVE);

      // starting negative (<target)
      await Promise.all([setAccountBalance(negPar.times(2)), issueTokensToUser(wei)]);
      await expectDepositOkay(globs[i]);
      await expectBalances(negPar, negWei, zero, wei);

      // starting negative (=target)
      await setAccountBalance(negPar);
      await expectDepositOkay(globs[i]);
      await expectBalances(negPar, negWei, zero, zero);

      // starting negative (>target)
      await setAccountBalance(negPar.div(2));
      await expectDepositRevert(globs[i], CANNOT_DEPOSIT_NEGATIVE);

      // starting positive
      await setAccountBalance(par);
      await expectDepositRevert(globs[i], CANNOT_DEPOSIT_NEGATIVE);
    }
  });

  it('Succeeds for lending in par', async () => {
    const supplyIndex = new BigNumber('3.99');
    const expectedWei = par.times(supplyIndex).integerValue(BigNumber.ROUND_DOWN);
    await Promise.all([
      issueTokensToUser(expectedWei),
      dolomiteMargin.testing.setMarketIndex(market, {
        lastUpdate: INTEGERS.ZERO,
        borrow: INTEGERS.ONE,
        supply: supplyIndex,
      }),
    ]);
    await expectDepositOkay({
      amount: {
        value: par,
        denomination: AmountDenomination.Principal,
        reference: AmountReference.Delta,
      },
    });
    await expectBalances(par, expectedWei, zero, expectedWei);
  });

  it('Succeeds for lending in wei', async () => {
    const supplyIndex = new BigNumber('3.99');
    const expectedWei = par.times(supplyIndex).integerValue(BigNumber.ROUND_DOWN);
    await Promise.all([
      issueTokensToUser(expectedWei),
      dolomiteMargin.testing.setMarketIndex(market, {
        lastUpdate: INTEGERS.ZERO,
        borrow: INTEGERS.ONE,
        supply: supplyIndex,
      }),
    ]);
    await expectDepositOkay({
      amount: {
        value: expectedWei,
        denomination: AmountDenomination.Actual,
        reference: AmountReference.Delta,
      },
    });
    await expectBalances(par, expectedWei, zero, expectedWei);
  });

  it('Succeeds for repaying in par', async () => {
    const borrowIndex = new BigNumber('1.99');
    const expectedWei = par.times(borrowIndex).integerValue(BigNumber.ROUND_UP);
    await Promise.all([
      issueTokensToUser(expectedWei),
      dolomiteMargin.testing.setMarketIndex(market, {
        lastUpdate: INTEGERS.ZERO,
        borrow: borrowIndex,
        supply: INTEGERS.ONE,
      }),
      dolomiteMargin.testing.setAccountBalance(who, accountNumber, market, negPar),
    ]);
    await expectDepositOkay({
      amount: {
        value: par,
        denomination: AmountDenomination.Principal,
        reference: AmountReference.Delta,
      },
    });
    await expectBalances(zero, zero, zero, expectedWei);
  });

  it('Succeeds for repaying in wei', async () => {
    const borrowIndex = new BigNumber('1.99');
    const expectedWei = par.times(borrowIndex).integerValue(BigNumber.ROUND_UP);
    await Promise.all([
      issueTokensToUser(expectedWei),
      dolomiteMargin.testing.setMarketIndex(market, {
        lastUpdate: INTEGERS.ZERO,
        borrow: borrowIndex,
        supply: INTEGERS.ONE,
      }),
      dolomiteMargin.testing.setAccountBalance(who, accountNumber, market, negPar),
    ]);
    await expectDepositOkay({
      amount: {
        value: expectedWei,
        denomination: AmountDenomination.Actual,
        reference: AmountReference.Delta,
      },
    });
    await expectBalances(zero, zero, zero, expectedWei);
  });

  it('Succeeds and sets status to Normal', async () => {
    await Promise.all([
      issueTokensToUser(wei),
      dolomiteMargin.testing.setAccountStatus(who, accountNumber, AccountStatus.Liquidating),
    ]);
    await expectDepositOkay({});
    const status = await dolomiteMargin.getters.getAccountStatus(who, accountNumber);
    expect(status).toEqual(AccountStatus.Normal);
  });

  it('Succeeds for local operator', async () => {
    await Promise.all([issueTokensToUser(wei), dolomiteMargin.permissions.approveOperator(operator)]);
    await expectDepositOkay({}, { from: operator });
  });

  it('Succeeds for global operator', async () => {
    await Promise.all([
      issueTokensToUser(wei),
      dolomiteMargin.admin.setGlobalOperator(operator, true, { from: accounts[0] }),
    ]);
    await expectDepositOkay({}, { from: operator });
  });

  it('Fails for non-operator', async () => {
    await issueTokensToUser(wei);
    await expectDepositRevert({}, 'Storage: Unpermissioned operator', {
      from: operator,
    });
  });

  it('Fails for from random address', async () => {
    await expectDepositRevert({ from: operator }, 'OperationImpl: Invalid deposit source');
  });

  it('Fails if depositing more tokens than owned', async () => {
    const glob = {
      amount: {
        value: wei,
        denomination: AmountDenomination.Actual,
        reference: AmountReference.Delta,
      },
    };
    await expectDepositRevert(glob, 'Token: transferFrom failed');
  });
});

// ============ Helper Functions ============

async function setAccountBalance(amount: BigNumber) {
  return dolomiteMargin.testing.setAccountBalance(who, accountNumber, market, amount);
}

async function issueTokensToUser(amount: BigNumber) {
  return dolomiteMargin.testing.tokenA.issueTo(amount, who);
}

async function expectBalances(
  expectedPar: Integer,
  expectedWei: Integer,
  walletWei: Integer,
  dolomiteMarginWei: Integer,
) {
  const [accountBalances, walletTokenBalance, dolomiteMarginTokenBalance] = await Promise.all([
    dolomiteMargin.getters.getAccountBalances(who, accountNumber),
    dolomiteMargin.testing.tokenA.getBalance(who),
    dolomiteMargin.testing.tokenA.getBalance(dolomiteMargin.contracts.dolomiteMargin.options.address),
  ]);
  accountBalances.forEach(balance => {
    let expected = { par: zero, wei: zero };
    if (balance.marketId.eq(market)) {
      expected = { par: expectedPar, wei: expectedWei };
    } else if (balance.marketId.eq(collateralMarket)) {
      expected = {
        par: collateralAmount,
        wei: collateralAmount,
      };
    }
    expect(balance.par).toEqual(expected.par);
    expect(balance.wei).toEqual(expected.wei);
  });
  expect(walletTokenBalance.minus(cachedWeis.walletWei)).toEqual(walletWei);
  expect(dolomiteMarginTokenBalance.minus(cachedWeis.dolomiteMarginWei)).toEqual(dolomiteMarginWei);
  cachedWeis.walletWei = walletTokenBalance;
  cachedWeis.dolomiteMarginWei = dolomiteMarginTokenBalance;
}

async function expectDepositOkay(glob: Object, options?: Object) {
  const combinedGlob = { ...defaultGlob, ...glob };
  return dolomiteMargin.operation
    .initiate()
    .deposit(combinedGlob)
    .commit(options);
}

async function expectDepositRevert(glob: Object, reason?: string, options?: Object) {
  await expectThrow(expectDepositOkay(glob, options), reason);
}<|MERGE_RESOLUTION|>--- conflicted
+++ resolved
@@ -1,10 +1,5 @@
 import BigNumber from 'bignumber.js';
-<<<<<<< HEAD
-import { AccountStatus, address, AmountDenomination, AmountReference, Deposit, Integer } from '../../src';
-import { INTEGERS } from '../../src/lib/Constants';
-=======
 import { AccountStatus, address, AmountDenomination, AmountReference, Deposit, Integer, INTEGERS } from '../../src';
->>>>>>> b8af5ded
 import { expectThrow } from '../../src/lib/Expect';
 import { getDolomiteMargin } from '../helpers/DolomiteMargin';
 import { setupMarkets } from '../helpers/DolomiteMarginHelpers';
